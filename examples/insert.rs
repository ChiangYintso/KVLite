<<<<<<< HEAD
=======
use kvlite::db::key_types::InternalKey;
>>>>>>> 1430f1c6
use kvlite::db::no_transaction_db::NoTransactionDB;
use kvlite::db::DB;
use kvlite::memory::SkipMapMemTable;
use kvlite::wal::simple_wal::SimpleWriteAheadLog;

const NUM_KVS: i32 = 1000000;

fn main() {
    let path = tempfile::tempdir().unwrap();
<<<<<<< HEAD
    let db = NoTransactionDB::<SkipMapMemTable>::open(path.path()).unwrap();
=======
    let db = NoTransactionDB::<
        InternalKey,
        InternalKey,
        SkipMapMemTable<InternalKey>,
        SimpleWriteAheadLog,
    >::open(path.path())
    .unwrap();
>>>>>>> 1430f1c6
    let start = std::time::Instant::now();
    for i in 0i32..NUM_KVS {
        db.set(Vec::from(i.to_le_bytes()), Vec::from(i.to_le_bytes()))
            .unwrap();
    }
    let end = std::time::Instant::now();
    println!("{:?}", end - start);

    let start = std::time::Instant::now();
    for i in 0..NUM_KVS {
        db.get(&Vec::from(i.to_le_bytes())).unwrap();
    }

    let end = std::time::Instant::now();
    println!("{:?}", end - start);

    drop(db);
}<|MERGE_RESOLUTION|>--- conflicted
+++ resolved
@@ -1,7 +1,4 @@
-<<<<<<< HEAD
-=======
 use kvlite::db::key_types::InternalKey;
->>>>>>> 1430f1c6
 use kvlite::db::no_transaction_db::NoTransactionDB;
 use kvlite::db::DB;
 use kvlite::memory::SkipMapMemTable;
@@ -11,9 +8,6 @@
 
 fn main() {
     let path = tempfile::tempdir().unwrap();
-<<<<<<< HEAD
-    let db = NoTransactionDB::<SkipMapMemTable>::open(path.path()).unwrap();
-=======
     let db = NoTransactionDB::<
         InternalKey,
         InternalKey,
@@ -21,7 +15,6 @@
         SimpleWriteAheadLog,
     >::open(path.path())
     .unwrap();
->>>>>>> 1430f1c6
     let start = std::time::Instant::now();
     for i in 0i32..NUM_KVS {
         db.set(Vec::from(i.to_le_bytes()), Vec::from(i.to_le_bytes()))
